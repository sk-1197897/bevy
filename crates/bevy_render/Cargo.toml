--- conflicted
+++ resolved
@@ -32,11 +32,7 @@
 thiserror = "1.0"
 anyhow = "1.0.4"
 hex = "0.4.2"
-<<<<<<< HEAD
-hexasphere = "5.0.0"
-=======
 hexasphere = "6.0.0"
->>>>>>> 65e834ce
 parking_lot = "0.11.0"
 
 [target.'cfg(not(target_arch = "wasm32"))'.dependencies]
